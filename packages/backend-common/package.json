--- conflicted
+++ resolved
@@ -83,11 +83,8 @@
     "@types/tar": "^4.0.3",
     "@types/unzipper": "^0.10.3",
     "@types/webpack-env": "^1.15.2",
-<<<<<<< HEAD
     "@types/ws": "^7.2.7",
     "@types/yaml": "^1.9.7",
-=======
->>>>>>> d7b44f93
     "get-port": "^5.1.1",
     "http-errors": "^1.7.3",
     "jest": "^26.0.1",
