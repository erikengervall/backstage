--- conflicted
+++ resolved
@@ -10,8 +10,6 @@
     "main": "dist/index.cjs.js",
     "types": "dist/index.d.ts"
   },
-<<<<<<< HEAD
-=======
   "homepage": "https://backstage.io",
   "repository": {
     "type": "git",
@@ -22,7 +20,6 @@
     "backstage",
     "kubernetes"
   ],
->>>>>>> 3e981aa5
   "configSchema": "schema.d.ts",
   "scripts": {
     "start": "backstage-cli backend:dev",
